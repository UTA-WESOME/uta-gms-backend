--- conflicted
+++ resolved
@@ -428,11 +428,7 @@
 
         # RANKING
         solver = Solver()
-<<<<<<< HEAD
-        ranking, functions = solver.get_representative_value_function_dict(
-=======
         ranking, functions, samples = solver.get_representative_value_function_dict(
->>>>>>> b544435b
             performances,
             preferences_list,
             indifferences_list,
