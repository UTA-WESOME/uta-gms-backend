--- conflicted
+++ resolved
@@ -827,23 +827,7 @@
 
     @transaction.atomic
     def post(self, request, *args, **kwargs):
-<<<<<<< HEAD
-        if request.FILES.get('file'):
-            uploaded_file = request.FILES['file']
-            uploaded_file_text = _io.TextIOWrapper(uploaded_file, encoding='utf-8')
-            project_id = kwargs.get('project_pk')
-            project = Project.objects.filter(id=project_id).first()
-
-            # deleting previous data
-            curr_alternatives = Alternative.objects.filter(project=project)
-            curr_criteria = Criterion.objects.filter(project=project)
-            curr_categories = Category.objects.filter(project=project)
-            curr_alternatives.delete()
-            curr_criteria.delete()
-            curr_categories.delete()
-=======
         uploaded_files = request.FILES.getlist('file')
->>>>>>> 1644e79a
 
         project_id = kwargs.get('project_pk')
         project = Project.objects.filter(id=project_id).first()
@@ -861,10 +845,10 @@
                 # deleting previous data
                 curr_alternatives = Alternative.objects.filter(project=project)
                 curr_criteria = Criterion.objects.filter(project=project)
+                curr_categories = Category.objects.filter(project=project)
                 curr_alternatives.delete()
                 curr_criteria.delete()
-                project.hasse_graph = {}
-                project.save()
+                curr_categories.delete()
 
                 try:
                     parser = Parser()
@@ -916,6 +900,37 @@
                         if performance_serializer.is_valid():
                             performance_serializer.save(alternative=alternative)
 
+                # categories
+                category = None
+                root_category_serializer = CategorySerializer(data={
+                    'name': 'General',
+                    'color': 'teal.500',
+                    'active': True,
+                    'hasse_diagram': {},
+                    'parent': None
+                })
+                if root_category_serializer.is_valid():
+                    category = root_category_serializer.save(project=project)
+
+                # rankings
+                for alternative in Alternative.objects.filter(project=project):
+                    ranking_serializer = RankingSerializer(data={
+                        'reference_ranking': 0,
+                        'ranking': 0,
+                        'ranking_value': 0,
+                        'alternative': alternative.id
+                    })
+                    if ranking_serializer.is_valid():
+                        ranking_serializer.save(category=category)
+
+                # criterion to category
+                for criterion in Criterion.objects.filter(project=project):
+                    cc_serializer = CriterionCategorySerializer(data={
+                        'criterion': criterion.id
+                    })
+                    if cc_serializer.is_valid():
+                        cc_serializer.save(category=category)
+
                 return Response({'message': 'File uploaded successfully'})
             elif uploaded_file.name[-4:] == '.xml':
                 uploaded_file_text = _io.TextIOWrapper(uploaded_file, encoding='utf-8')
@@ -935,10 +950,10 @@
 
         curr_alternatives = Alternative.objects.filter(project=project)
         curr_criteria = Criterion.objects.filter(project=project)
+        curr_categories = Category.objects.filter(project=project)
         curr_alternatives.delete()
         curr_criteria.delete()
-        project.hasse_graph = {}
-        project.save()
+        curr_categories.delete()
 
         # criteria
         xml_file = ordered_files_dict["criteria"]
@@ -1008,7 +1023,6 @@
                     performance_serializer = PerformanceSerializer(data=performance_data)
                     if performance_serializer.is_valid():
                         performance_serializer.save(alternative=alternative)
-            return Response({'message': 'Files uploaded successfully'})
 
         else:
             criteria = Criterion.objects.all().filter(project=project)
@@ -1026,43 +1040,39 @@
                     performance_serializer = PerformanceSerializer(data=performance_data)
                     if performance_serializer.is_valid():
                         performance_serializer.save(alternative=alternative)
-            return Response({'message': 'Files uploaded successfully'})
-
-<<<<<<< HEAD
-            # categories
-            category = None
-            root_category_serializer = CategorySerializer(data={
-                'name': 'General',
-                'color': 'teal.500',
-                'active': True,
-                'hasse_diagram': {},
-                'parent': None
+
+        # categories
+        root_category_serializer = CategorySerializer(data={
+            'name': 'General',
+            'color': 'teal.500',
+            'active': True,
+            'hasse_diagram': {},
+            'parent': None
+        })
+        if root_category_serializer.is_valid():
+            category = root_category_serializer.save(project=project)
+
+        # rankings
+        for alternative in Alternative.objects.filter(project=project):
+            ranking_serializer = RankingSerializer(data={
+                'reference_ranking': 0,
+                'ranking': 0,
+                'ranking_value': 0,
+                'alternative': alternative.id
             })
-            if root_category_serializer.is_valid():
-                category = root_category_serializer.save(project=project)
-
-            # rankings
-            for alternative in Alternative.objects.filter(project=project):
-                ranking_serializer = RankingSerializer(data={
-                    'reference_ranking': 0,
-                    'ranking': 0,
-                    'ranking_value': 0,
-                    'alternative': alternative.id
-                })
-                if ranking_serializer.is_valid():
-                    ranking_serializer.save(category=category)
-
-            # criterion to category
-            for criterion in Criterion.objects.filter(project=project):
-                cc_serializer = CriterionCategorySerializer(data={
-                    'criterion': criterion.id
-                })
-                if cc_serializer.is_valid():
-                    cc_serializer.save(category=category)
-
-            return Response({'message': 'File uploaded successfully'})
-=======
->>>>>>> 1644e79a
+            if ranking_serializer.is_valid():
+                ranking_serializer.save(category=category)
+
+        # criterion to category
+        for criterion in Criterion.objects.filter(project=project):
+            cc_serializer = CriterionCategorySerializer(data={
+                'criterion': criterion.id
+            })
+            if cc_serializer.is_valid():
+                cc_serializer.save(category=category)
+
+        return Response({'message': 'Files uploaded successfully'})
+
 
 class CsvExport(APIView):
     permission_classes = [IsOwnerOfProject]
